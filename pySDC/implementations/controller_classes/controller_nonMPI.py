--- conflicted
+++ resolved
@@ -479,17 +479,9 @@
             # send updated values forward
             self.send_full(S, level=0)
             # receive values
-<<<<<<< HEAD
-            if not S.status.prev_done and not S.status.first:
-                self.logger.debug('Process %2i receives from %2i on level %2i with tag %s' %
-                                  (S.status.slot, S.prev.status.slot, 0, S.status.iter))
-                self.recv(S.levels[0], S.prev.levels[0], tag=(0, S.status.iter, S.prev.status.slot))
-            self.hooks.post_comm(step=S, level_number=0)
-=======
             self.recv_full(S, level=0)
             # compute current residual
             S.levels[0].sweep.compute_residual()
->>>>>>> 3364532f
 
         for S in local_MS_running:
 
