import numpy as np

from pySDC.core.ConvergenceController import ConvergenceController
from pySDC.implementations.controller_classes.controller_nonMPI import controller_nonMPI
<<<<<<< HEAD
from pySDC.implementations.convergence_controller_classes.estimate_embedded_error import (
    EstimateEmbeddedErrorNonMPI,
)
=======
from pySDC.implementations.convergence_controller_classes.estimate_embedded_error import EstimateEmbeddedErrorNonMPI
>>>>>>> 3364532f
from pySDC.implementations.convergence_controller_classes.estimate_extrapolation_error import (
    EstimateExtrapolationErrorNonMPI,
)


class HotRod(ConvergenceController):
    """
    Class that incorporates the Hot Rod detector [1] for soft faults. Based on comparing two estimates of the local
    error.

    Default control order is -40.

    See for the reference:
    [1]: Lightweight and Accurate Silent Data Corruption Detection in Ordinary Differential Equation Solvers,
    Guhur et al. 2016, Springer. DOI: https://doi.org/10.1007/978-3-319-43659-3_47
    """

<<<<<<< HEAD
    def setup(self, controller, params, description, **kwargs):
=======
    def setup(self, controller, params, description):
>>>>>>> 3364532f
        """
        Setup default values for crucial parameters.

        Args:
            controller (pySDC.Controller): The controller
            params (dict): The params passed for this specific convergence controller
            description (dict): The description object used to instantiate the controller

        Returns:
            dict: The updated params
        """
<<<<<<< HEAD
        default_params = {
            "HotRod_tol": np.inf,
            "control_order": -40,
            "no_storage": False,
        }
        return {**default_params, **params}

    def dependencies(self, controller, description, **kwargs):
=======
        default_params = {'HotRod_tol': np.inf, 'control_order': -40, 'no_storage': False}
        return {**default_params, **params}

    def dependencies(self, controller, description):
>>>>>>> 3364532f
        """
        Load the dependencies of Hot Rod, which are the two error estimators

        Args:
            controller (pySDC.Controller): The controller
            description (dict): The description object used to instantiate the controller

        Returns:
            None
        """
        if type(controller) == controller_nonMPI:
<<<<<<< HEAD
            controller.add_convergence_controller(
                EstimateEmbeddedErrorNonMPI, description=description
            )
            controller.add_convergence_controller(
                EstimateExtrapolationErrorNonMPI,
                description=description,
                params={"no_storage": self.params.no_storage},
=======
            controller.add_convergence_controller(EstimateEmbeddedErrorNonMPI, description=description)
            controller.add_convergence_controller(
                EstimateExtrapolationErrorNonMPI, description=description, params={'no_storage': self.params.no_storage}
>>>>>>> 3364532f
            )
        else:
            raise NotImplementedError("Don't know how to estimate errors with MPI")

<<<<<<< HEAD
    def check_parameters(self, controller, params, description, **kwargs):
=======
    def check_parameters(self, controller, params, description):
>>>>>>> 3364532f
        """
        Check whether parameters are compatible with whatever assumptions went into the step size functions etc.

        Args:
            controller (pySDC.Controller): The controller
            params (dict): The params passed for this specific convergence controller
            description (dict): The description object used to instantiate the controller

        Returns:
            bool: Whether the parameters are compatible
            str: Error message
        """
        if self.params.HotRod_tol == np.inf:
            controller.logger.warning(
<<<<<<< HEAD
                "Hot Rod needs a detection threshold, which is now set to infinity, such that a \
restart is never triggered!"
            )

        if description["step_params"].get("restol", -1.0) >= 0:
            return (
                False,
                "Hot Rod needs constant order in time and hence restol in the step parameters has to be \
smaller than 0!",
=======
                'Hot Rod needs a detection threshold, which is now set to infinity, such that a \
restart is never triggered!'
            )

        if description['step_params'].get('restol', -1.0) >= 0:
            return (
                False,
                'Hot Rod needs constant order in time and hence restol in the step parameters has to be \
smaller than 0!',
>>>>>>> 3364532f
            )

        if controller.params.mssdc_jac:
            return (
                False,
                "Hot Rod needs the same order on all steps, please activate Gauss-Seidel multistep mode!",
            )

        return True, ""

<<<<<<< HEAD
    def determine_restart(self, controller, S, **kwargs):
=======
    def determine_restart(self, controller, S):
>>>>>>> 3364532f
        """
        Check if the difference between the error estimates exceeds the allowed tolerance

        Args:
            controller (pySDC.Controller): The controller
            S (pySDC.Step): The current step

        Returns:
            None
        """
        # we determine whether to restart only on the last sweep
        if S.status.iter < S.params.maxiter:
            return None

        for L in S.levels:
            if None not in [
                L.status.error_extrapolation_estimate,
                L.status.error_embedded_estimate,
            ]:
                diff = abs(
                    L.status.error_extrapolation_estimate
                    - L.status.error_embedded_estimate
                )
                if diff > self.params.HotRod_tol:
                    S.status.restart = True
                    self.log(
                        f"Triggering restart: delta={diff:.2e}, tol={self.params.HotRod_tol:.2e}",
                        S,
                    )

        return None

<<<<<<< HEAD
    def post_iteration_processing(self, controller, S, **kwargs):
=======
    def post_iteration_processing(self, controller, S):
>>>>>>> 3364532f
        """
        Throw away the final sweep to match the error estimates.

        Args:
            controller (pySDC.Controller): The controller
            S (pySDC.Step): The current step

        Returns:
            None
        """
        if S.status.iter == S.params.maxiter:
            for L in S.levels:
                L.u[:] = L.uold[:]

        return None<|MERGE_RESOLUTION|>--- conflicted
+++ resolved
@@ -2,13 +2,7 @@
 
 from pySDC.core.ConvergenceController import ConvergenceController
 from pySDC.implementations.controller_classes.controller_nonMPI import controller_nonMPI
-<<<<<<< HEAD
-from pySDC.implementations.convergence_controller_classes.estimate_embedded_error import (
-    EstimateEmbeddedErrorNonMPI,
-)
-=======
 from pySDC.implementations.convergence_controller_classes.estimate_embedded_error import EstimateEmbeddedErrorNonMPI
->>>>>>> 3364532f
 from pySDC.implementations.convergence_controller_classes.estimate_extrapolation_error import (
     EstimateExtrapolationErrorNonMPI,
 )
@@ -26,11 +20,7 @@
     Guhur et al. 2016, Springer. DOI: https://doi.org/10.1007/978-3-319-43659-3_47
     """
 
-<<<<<<< HEAD
     def setup(self, controller, params, description, **kwargs):
-=======
-    def setup(self, controller, params, description):
->>>>>>> 3364532f
         """
         Setup default values for crucial parameters.
 
@@ -42,7 +32,6 @@
         Returns:
             dict: The updated params
         """
-<<<<<<< HEAD
         default_params = {
             "HotRod_tol": np.inf,
             "control_order": -40,
@@ -51,12 +40,6 @@
         return {**default_params, **params}
 
     def dependencies(self, controller, description, **kwargs):
-=======
-        default_params = {'HotRod_tol': np.inf, 'control_order': -40, 'no_storage': False}
-        return {**default_params, **params}
-
-    def dependencies(self, controller, description):
->>>>>>> 3364532f
         """
         Load the dependencies of Hot Rod, which are the two error estimators
 
@@ -68,28 +51,14 @@
             None
         """
         if type(controller) == controller_nonMPI:
-<<<<<<< HEAD
-            controller.add_convergence_controller(
-                EstimateEmbeddedErrorNonMPI, description=description
-            )
-            controller.add_convergence_controller(
-                EstimateExtrapolationErrorNonMPI,
-                description=description,
-                params={"no_storage": self.params.no_storage},
-=======
             controller.add_convergence_controller(EstimateEmbeddedErrorNonMPI, description=description)
             controller.add_convergence_controller(
                 EstimateExtrapolationErrorNonMPI, description=description, params={'no_storage': self.params.no_storage}
->>>>>>> 3364532f
             )
         else:
             raise NotImplementedError("Don't know how to estimate errors with MPI")
 
-<<<<<<< HEAD
     def check_parameters(self, controller, params, description, **kwargs):
-=======
-    def check_parameters(self, controller, params, description):
->>>>>>> 3364532f
         """
         Check whether parameters are compatible with whatever assumptions went into the step size functions etc.
 
@@ -104,7 +73,6 @@
         """
         if self.params.HotRod_tol == np.inf:
             controller.logger.warning(
-<<<<<<< HEAD
                 "Hot Rod needs a detection threshold, which is now set to infinity, such that a \
 restart is never triggered!"
             )
@@ -114,17 +82,6 @@
                 False,
                 "Hot Rod needs constant order in time and hence restol in the step parameters has to be \
 smaller than 0!",
-=======
-                'Hot Rod needs a detection threshold, which is now set to infinity, such that a \
-restart is never triggered!'
-            )
-
-        if description['step_params'].get('restol', -1.0) >= 0:
-            return (
-                False,
-                'Hot Rod needs constant order in time and hence restol in the step parameters has to be \
-smaller than 0!',
->>>>>>> 3364532f
             )
 
         if controller.params.mssdc_jac:
@@ -135,11 +92,7 @@
 
         return True, ""
 
-<<<<<<< HEAD
     def determine_restart(self, controller, S, **kwargs):
-=======
-    def determine_restart(self, controller, S):
->>>>>>> 3364532f
         """
         Check if the difference between the error estimates exceeds the allowed tolerance
 
@@ -172,11 +125,7 @@
 
         return None
 
-<<<<<<< HEAD
     def post_iteration_processing(self, controller, S, **kwargs):
-=======
-    def post_iteration_processing(self, controller, S):
->>>>>>> 3364532f
         """
         Throw away the final sweep to match the error estimates.
 
