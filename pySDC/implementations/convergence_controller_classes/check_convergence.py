import numpy as np

from pySDC.core.ConvergenceController import ConvergenceController


class CheckConvergence(ConvergenceController):
    """
    Perform simple checks on convergence for SDC iterations.

    Iteration is terminated via one of two criteria:
     - Residual tolerance
     - Maximum number of iterations
    """

    def setup(self, controller, params, description, **kwargs):
        """
        Define default parameters here

        Args:
            controller (pySDC.Controller): The controller
            params (dict): The params passed for this specific convergence controller
            description (dict): The description object used to instantiate the controller

        Returns:
            (dict): The updated params dictionary
        """
        return {"control_order": +200, **params}

    @staticmethod
    def check_convergence(S):
        """
        Check the convergence of a single step.

        Args:
            S (pySDC.Step): The current step

        Returns:
            bool: Convergence status of the step
        """
        # do all this on the finest level
        L = S.levels[0]
        L.sweep.compute_residual()

        # get residual and check against prescribed tolerance (plus check number of iterations
        res = L.status.residual
<<<<<<< HEAD
        converged = S.status.iter >= S.params.maxiter or res <= L.params.restol or S.status.force_done
        if converged is None:
            converged = False
        return converged

    def check_iteration_status(self, controller, S, **kwargs):
        """
        Routine to determine whether to stop iterating (currently testing the residual + the max. number of iterations)

        Args:
            controller (pySDC.Controller.controller): The controller
            S (pySDC.Step.step): The current step

        Returns:
            None
        """
        S.status.done = self.check_convergence(S)
=======
        converged = (
            S.status.iter >= S.params.maxiter or res <= L.params.restol or S.status.force_done
        ) and not S.status.force_continue

        if converged is not None:
            S.status.done = converged
>>>>>>> 69d91759

        if "comm" in kwargs.keys():
            self.communicate_convergence(controller, S, **kwargs)

        S.status.force_continue = False

        return None

    def communicate_convergence(self, controller, S, comm):
        """
        Communicate the convergence status during `check_iteration_status` if MPI is used.

        Args:
            controller (pySDC.Controller): The controller
            S (pySDC.Step.step): The current step
            comm (mpi4py.MPI.Comm): MPI communicator

        Returns:
            None
        """
        # Either gather information about all status or send forward own
        if controller.params.all_to_done:
            from mpi4py.MPI import LAND

            controller.hooks.pre_comm(step=S, level_number=0)
            S.status.done = comm.allreduce(sendobj=S.status.done, op=LAND)
            controller.hooks.post_comm(step=S, level_number=0, add_to_stats=True)

        else:

            controller.hooks.pre_comm(step=S, level_number=0)

            # check if an open request of the status send is pending
            controller.wait_with_interrupt(request=controller.req_status)
            if S.status.force_done:
                return None

            # recv status
            if not S.status.first and not S.status.prev_done:
                S.status.prev_done = self.recv(comm, source=S.status.slot - 1)
                S.status.done = S.status.done and S.status.prev_done

            # send status forward
            if not S.status.last:
                self.send(comm, dest=S.status.slot + 1, data=S.status.done)

            controller.hooks.post_comm(step=S, level_number=0, add_to_stats=True)<|MERGE_RESOLUTION|>--- conflicted
+++ resolved
@@ -30,6 +30,7 @@
     def check_convergence(S):
         """
         Check the convergence of a single step.
+        Test the residual and max. number of iterations as well as allowing overrides to both stop and continue.
 
         Args:
             S (pySDC.Step): The current step
@@ -43,8 +44,9 @@
 
         # get residual and check against prescribed tolerance (plus check number of iterations
         res = L.status.residual
-<<<<<<< HEAD
-        converged = S.status.iter >= S.params.maxiter or res <= L.params.restol or S.status.force_done
+        converged = (
+            S.status.iter >= S.params.maxiter or res <= L.params.restol or S.status.force_done
+        ) and not S.status.force_continue
         if converged is None:
             converged = False
         return converged
@@ -61,14 +63,6 @@
             None
         """
         S.status.done = self.check_convergence(S)
-=======
-        converged = (
-            S.status.iter >= S.params.maxiter or res <= L.params.restol or S.status.force_done
-        ) and not S.status.force_continue
-
-        if converged is not None:
-            S.status.done = converged
->>>>>>> 69d91759
 
         if "comm" in kwargs.keys():
             self.communicate_convergence(controller, S, **kwargs)
