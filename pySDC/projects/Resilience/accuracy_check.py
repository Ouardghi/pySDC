import matplotlib as mpl
import matplotlib.pylab as plt
import numpy as np
from pathlib import Path

from pySDC.helpers.stats_helper import get_sorted
from pySDC.implementations.convergence_controller_classes.estimate_embedded_error import EstimateEmbeddedErrorNonMPI
from pySDC.implementations.convergence_controller_classes.estimate_extrapolation_error import (
    EstimateExtrapolationErrorNonMPI,
)
from pySDC.core.Hooks import hooks

import pySDC.helpers.plot_helper as plt_helper
from pySDC.projects.Resilience.piline import run_piline


class log_errors(hooks):
    def post_step(self, step, level_number):

        super(log_errors, self).post_step(step, level_number)

        # some abbreviations
        L = step.levels[level_number]

        L.sweep.compute_end_point()

<<<<<<< HEAD
        self.add_to_stats(
            process=step.status.slot,
            time=L.time + L.dt,
            level=L.level_index,
            iter=0,
            sweep=L.status.sweep,
            type='e_embedded',
            value=L.status.error_embedded_estimate,
        )
        self.add_to_stats(
            process=step.status.slot,
            time=L.time + L.dt,
            level=L.level_index,
            iter=0,
            sweep=L.status.sweep,
            type='e_extrapolated',
            value=L.status.error_extrapolation_estimate,
        )
        self.add_to_stats(
            process=step.status.slot,
            time=L.time,
            level=L.level_index,
            iter=0,
            sweep=L.status.sweep,
            type='e_glob',
            value=abs(L.prob.u_exact(t=L.time + L.dt) - L.u[-1]),
        )
=======
        self.add_to_stats(process=step.status.slot, time=L.time + L.dt, level=L.level_index, iter=0,
                          sweep=L.status.sweep, type='e_embedded', value=L.status.error_embedded_estimate)
        self.add_to_stats(process=step.status.slot, time=L.time + L.dt, level=L.level_index, iter=0,
                          sweep=L.status.sweep, type='e_extrapolated', value=L.status.error_extrapolation_estimate)
        self.add_to_stats(process=step.status.slot, time=L.time, level=L.level_index, iter=0, sweep=L.status.sweep,
                          type='e_loc', value=abs(L.prob.u_exact(t=L.time + L.dt, u_init=L.u[0], t_init=L.time) -
                                                  L.u[-1]))
>>>>>>> 5eacd07f


def setup_mpl(font_size=8):
    plt_helper.setup_mpl(reset=True)
    # Set up plotting parameters
    style_options = {
        "axes.labelsize": 12,  # LaTeX default is 10pt font.
        "legend.fontsize": 13,  # Make the legend/label fonts a little smaller
        "axes.xmargin": 0.03,
        "axes.ymargin": 0.03,
    }
    mpl.rcParams.update(style_options)


def get_results_from_stats(stats, var, val):
    e_extrapolated = np.array(get_sorted(stats, type='e_extrapolated'))[:, 1]

    e_loc = np.array(get_sorted(stats, type='e_loc'))[:, 1]

    results = {
        'e_embedded': get_sorted(stats, type='e_embedded')[-1][1],
        'e_extrapolated': e_extrapolated[e_extrapolated != [None]][-1],
        'e': max([e_loc[-1], np.finfo(float).eps]),
        var: val,
    }

    return results


def multiple_runs(ax, k=5, serial=True, Tend_fixed=None):
    """
    A simple test program to compute the order of accuracy in time
    """

    # assemble list of dt
<<<<<<< HEAD
    dt_list = 0.01 * 10.0 ** -(np.arange(20) / 10.0)

    num_procs = 1 if serial else 30

    # perform first test
    desc = {
        'level_params': {'dt': dt_list[0]},
        'step_params': {'maxiter': k},
        'convergence_controllers': {
            EstimateEmbeddedErrorNonMPI: {},
            EstimateExtrapolationErrorNonMPI: {'no_storage': not serial},
        },
    }
    res = get_results_from_stats(run_piline(desc, num_procs, 30 * dt_list[0], log_errors), 'dt', dt_list[0])
    for key in res.keys():
        res[key] = [res[key]]
=======
    if Tend_fixed:
        dt_list = 0.1 * 10.**-(np.arange(5) / 2)
    else:
        dt_list = 0.01 * 10.**-(np.arange(20) / 10.)

    num_procs = 1 if serial else 5
>>>>>>> 5eacd07f

    # perform rest of the tests
    for i in range(0, len(dt_list)):
        desc = {
            'level_params': {'dt': dt_list[i]},
            'step_params': {'maxiter': k},
            'convergence_controllers': {
                EstimateEmbeddedErrorNonMPI: {},
                EstimateExtrapolationErrorNonMPI: {'no_storage': not serial},
            },
        }
        Tend = Tend_fixed if Tend_fixed else 30 * dt_list[i]
        stats, _, _ = run_piline(custom_description=desc, num_procs=num_procs, Tend=Tend,
                                 hook_class=log_errors)

        res_ = get_results_from_stats(stats, 'dt', dt_list[i])

        if i == 0:
            res = res_.copy()
            for key in res.keys():
                res[key] = [res[key]]
        else:
            for key in res_.keys():
                res[key].append(res_[key])

    # visualize results
    plot(res, ax, k)


def plot(res, ax, k):
    keys = ['e_embedded', 'e_extrapolated', 'e']
    ls = ['-', ':', '-.']
    color = plt.rcParams['axes.prop_cycle'].by_key()['color'][k - 2]

    for i in range(len(keys)):
        order = get_accuracy_order(res, key=keys[i], order=k)
        if keys[i] == 'e_embedded':
            label = rf'$k={{{np.mean(order):.2f}}}$'
            assert np.isclose(
                np.mean(order), k, atol=3e-1
            ), f'Expected embedded error estimate to have order {k} but got {np.mean(order):.2f}'

        elif keys[i] == 'e_extrapolated':
            label = None
            assert np.isclose(
                np.mean(order), k + 1, rtol=3e-1
            ), f'Expected extrapolation error estimate to have order {k+1} but got {np.mean(order):.2f}'
        ax.loglog(res['dt'], res[keys[i]], color=color, ls=ls[i], label=label)

    ax.set_xlabel(r'$\Delta t$')
    ax.set_ylabel(r'$\epsilon$')
    ax.legend(frameon=False, loc='lower right')


def get_accuracy_order(results, key='e_embedded', order=5):
    """
    Routine to compute the order of accuracy in time

    Args:
        results: the dictionary containing the errors

    Returns:
        the list of orders
    """

    # retrieve the list of dt from results
    assert 'dt' in results, 'ERROR: expecting the list of dt in the results dictionary'
    dt_list = sorted(results['dt'], reverse=True)

    order = []
    # loop over two consecutive errors/dt pairs
    for i in range(1, len(dt_list)):
        # compute order as log(prev_error/this_error)/log(this_dt/old_dt) <-- depends on the sorting of the list!
        try:
            tmp = np.log(results[key][i] / results[key][i - 1]) / np.log(dt_list[i] / dt_list[i - 1])
            if results[key][i] > 1e-14 and results[key][i - 1] > 1e-14:
                order.append(tmp)
        except TypeError:
            print('Type Warning', results[key])

    return order


def plot_all_errors(ax, ks, serial, Tend_fixed=None):
    for i in range(len(ks)):
        k = ks[i]
        multiple_runs(k=k, ax=ax, serial=serial, Tend_fixed=Tend_fixed)
    ax.plot([None, None], color='black', label=r'$\epsilon_\mathrm{embedded}$', ls='-')
    ax.plot([None, None], color='black', label=r'$\epsilon_\mathrm{extrapolated}$', ls=':')
    ax.plot([None, None], color='black', label=r'$e$', ls='-.')
    ax.legend(frameon=False, loc='lower right')


def main():
    setup_mpl()
    ks = [4, 3, 2]
    for serial in [True, False]:
        fig, ax = plt.subplots(1, 1, figsize=(3.5, 3))
<<<<<<< HEAD
        plot_all_errors(ax, ks, serial)
        Path("data").mkdir(parents=True, exist_ok=True)
=======
        plot_all_errors(ax, ks, serial, Tend_fixed=1.)
>>>>>>> 5eacd07f
        if serial:
            fig.savefig('data/error_estimate_order.png', dpi=300, bbox_inches='tight')
        else:
            fig.savefig('data/error_estimate_order_parallel.png', dpi=300, bbox_inches='tight')
        plt.close(fig)


if __name__ == "__main__":
    main()<|MERGE_RESOLUTION|>--- conflicted
+++ resolved
@@ -24,35 +24,6 @@
 
         L.sweep.compute_end_point()
 
-<<<<<<< HEAD
-        self.add_to_stats(
-            process=step.status.slot,
-            time=L.time + L.dt,
-            level=L.level_index,
-            iter=0,
-            sweep=L.status.sweep,
-            type='e_embedded',
-            value=L.status.error_embedded_estimate,
-        )
-        self.add_to_stats(
-            process=step.status.slot,
-            time=L.time + L.dt,
-            level=L.level_index,
-            iter=0,
-            sweep=L.status.sweep,
-            type='e_extrapolated',
-            value=L.status.error_extrapolation_estimate,
-        )
-        self.add_to_stats(
-            process=step.status.slot,
-            time=L.time,
-            level=L.level_index,
-            iter=0,
-            sweep=L.status.sweep,
-            type='e_glob',
-            value=abs(L.prob.u_exact(t=L.time + L.dt) - L.u[-1]),
-        )
-=======
         self.add_to_stats(process=step.status.slot, time=L.time + L.dt, level=L.level_index, iter=0,
                           sweep=L.status.sweep, type='e_embedded', value=L.status.error_embedded_estimate)
         self.add_to_stats(process=step.status.slot, time=L.time + L.dt, level=L.level_index, iter=0,
@@ -60,8 +31,6 @@
         self.add_to_stats(process=step.status.slot, time=L.time, level=L.level_index, iter=0, sweep=L.status.sweep,
                           type='e_loc', value=abs(L.prob.u_exact(t=L.time + L.dt, u_init=L.u[0], t_init=L.time) -
                                                   L.u[-1]))
->>>>>>> 5eacd07f
-
 
 def setup_mpl(font_size=8):
     plt_helper.setup_mpl(reset=True)
@@ -96,31 +65,12 @@
     """
 
     # assemble list of dt
-<<<<<<< HEAD
-    dt_list = 0.01 * 10.0 ** -(np.arange(20) / 10.0)
-
-    num_procs = 1 if serial else 30
-
-    # perform first test
-    desc = {
-        'level_params': {'dt': dt_list[0]},
-        'step_params': {'maxiter': k},
-        'convergence_controllers': {
-            EstimateEmbeddedErrorNonMPI: {},
-            EstimateExtrapolationErrorNonMPI: {'no_storage': not serial},
-        },
-    }
-    res = get_results_from_stats(run_piline(desc, num_procs, 30 * dt_list[0], log_errors), 'dt', dt_list[0])
-    for key in res.keys():
-        res[key] = [res[key]]
-=======
     if Tend_fixed:
         dt_list = 0.1 * 10.**-(np.arange(5) / 2)
     else:
         dt_list = 0.01 * 10.**-(np.arange(20) / 10.)
 
     num_procs = 1 if serial else 5
->>>>>>> 5eacd07f
 
     # perform rest of the tests
     for i in range(0, len(dt_list)):
@@ -219,12 +169,9 @@
     ks = [4, 3, 2]
     for serial in [True, False]:
         fig, ax = plt.subplots(1, 1, figsize=(3.5, 3))
-<<<<<<< HEAD
-        plot_all_errors(ax, ks, serial)
-        Path("data").mkdir(parents=True, exist_ok=True)
-=======
+
         plot_all_errors(ax, ks, serial, Tend_fixed=1.)
->>>>>>> 5eacd07f
+
         if serial:
             fig.savefig('data/error_estimate_order.png', dpi=300, bbox_inches='tight')
         else:
